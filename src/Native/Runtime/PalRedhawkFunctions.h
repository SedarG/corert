--- conflicted
+++ resolved
@@ -92,20 +92,15 @@
     return GetCurrentThreadId();
 }
 
-<<<<<<< HEAD
 #ifdef UNICODE
-extern "C" UInt32 __stdcall GetEnvironmentVariableW(LPCWSTR, LPWSTR, UInt32);
-inline UInt32 PalGetEnvironmentVariable(LPCWSTR arg1, LPWSTR arg2, UInt32 arg3)
-=======
 extern "C" UInt32 __stdcall GetEnvironmentVariableW(__in_z_opt LPCWSTR, __out_z_opt LPWSTR, UInt32);
-inline UInt32 PalGetEnvironmentVariableW(__in_z_opt LPCWSTR arg1, __out_z_opt LPWSTR arg2, UInt32 arg3)
->>>>>>> 4efd23fd
+inline UInt32 PalGetEnvironmentVariable(__in_z_opt LPCWSTR arg1, __out_z_opt LPWSTR arg2, UInt32 arg3)
 {
     return GetEnvironmentVariableW(arg1, arg2, arg3);
 }
 #else
-extern "C" UInt32 __stdcall GetEnvironmentVariableA(LPCSTR, LPSTR, UInt32);
-inline UInt32 PalGetEnvironmentVariable(LPCSTR arg1, LPSTR arg2, UInt32 arg3)
+extern "C" UInt32 __stdcall GetEnvironmentVariableA(__in_z_opt LPCSTR, __out_z_opt LPSTR, UInt32);
+inline UInt32 PalGetEnvironmentVariable(__in_z_opt LPCSTR arg1, __out_z_opt LPSTR arg2, UInt32 arg3)
 {
     return GetEnvironmentVariableA(arg1, arg2, arg3);
 }
