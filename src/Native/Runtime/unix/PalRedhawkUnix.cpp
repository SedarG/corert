//
// Copyright (c) Microsoft Corporation.  All rights reserved.
// Licensed under the MIT license. See LICENSE file in the project root for full license information.
//

//
// Implementation of the Redhawk Platform Abstraction Layer (PAL) library when Unix is the platform.
//

#include <stdio.h>
#include <errno.h>
#include <cwchar>
#include "CommonTypes.h"
#include <PalRedhawkCommon.h>
#include "CommonMacros.h"
#include <sal.h>
#include "config.h"
#include "UnixHandle.h"
#include <pthread.h>
#include "gcenv.structs.h"
#include "gcenv.os.h"
#include "holder.h"

#include <unistd.h>
#include <sched.h>
#include <sys/mman.h>
#include <sys/types.h>
#include <iconv.h>
#include <dlfcn.h>
#include <dirent.h>
#include <string.h>
#include <ctype.h>
#include <sys/stat.h>
#include <fcntl.h>
#include <sys/time.h>

#if !HAVE_SYSCONF && !HAVE_SYSCTL
#error Neither sysconf nor sysctl is present on the current system
#endif

#if HAVE_SYSCTL
#include <sys/sysctl.h>
#endif

#if HAVE_SYS_VMPARAM_H
#include <sys/vmparam.h>
#endif  // HAVE_SYS_VMPARAM_H

#if HAVE_MACH_VM_TYPES_H
#include <mach/vm_types.h>
#endif // HAVE_MACH_VM_TYPES_H

#if HAVE_MACH_VM_PARAM_H
#include <mach/vm_param.h>
#endif  // HAVE_MACH_VM_PARAM_H

#ifdef __APPLE__
#include <mach/vm_statistics.h>
#include <mach/mach_types.h>
#include <mach/mach_init.h>
#include <mach/mach_host.h>
#include <mach/mach_port.h>
#endif // __APPLE__

#if HAVE_MACH_ABSOLUTE_TIME
#include <mach/mach_time.h>
static mach_timebase_info_data_t s_TimebaseInfo;
#endif

using std::nullptr_t;

#include "gcenv.structs.h"

#ifdef CORERT // @TODO: Collisions between assert.h headers
#define assert(expr) ASSERT(expr)
#endif

#define REDHAWK_PALEXPORT extern "C"
#define REDHAWK_PALAPI

#ifndef __APPLE__
#if HAVE_SYSCONF && HAVE__SC_AVPHYS_PAGES
#define SYSCONF_PAGES _SC_AVPHYS_PAGES
#elif HAVE_SYSCONF && HAVE__SC_PHYS_PAGES
#define SYSCONF_PAGES _SC_PHYS_PAGES
#else
#error Dont know how to get page-size on this architecture!
#endif
#endif // __APPLE__

typedef void * LPSECURITY_ATTRIBUTES;
typedef void* PCONTEXT;
typedef void* PEXCEPTION_RECORD;
typedef void* PEXCEPTION_POINTERS;

typedef Int32 (__stdcall *PVECTORED_EXCEPTION_HANDLER)(
    PEXCEPTION_POINTERS ExceptionInfo
    );

#define PAGE_NOACCESS           0x01
#define PAGE_READWRITE          0x04
#define MEM_COMMIT              0x1000
#define MEM_RESERVE             0x2000
#define MEM_DECOMMIT            0x4000
#define MEM_RELEASE             0x8000

#define WAIT_OBJECT_0           0
#define WAIT_TIMEOUT            258
#define WAIT_FAILED             0xFFFFFFFF

static const int tccSecondsToMilliSeconds = 1000;
static const int tccSecondsToMicroSeconds = 1000000;
static const int tccSecondsToNanoSeconds = 1000000000;
static const int tccMilliSecondsToMicroSeconds = 1000;
static const int tccMilliSecondsToNanoSeconds = 1000000;
static const int tccMicroSecondsToNanoSeconds = 1000;

static const uint32_t INFINITE = 0xFFFFFFFF;

extern "C" UInt32 __stdcall NtGetCurrentProcessorNumber();

static uint32_t g_dwPALCapabilities;
static UInt32 g_cLogicalCpus = 0;
static size_t g_cbLargestOnDieCache = 0;
static size_t g_cbLargestOnDieCacheAdjusted = 0;

extern bool PalQueryProcessorTopology();
REDHAWK_PALEXPORT void __cdecl PalPrintf(_In_z_ _Printf_format_string_ const char * szFormat, ...);

void TimeSpecAdd(timespec* time, uint32_t milliseconds)
{
    time->tv_nsec += milliseconds * tccMilliSecondsToNanoSeconds;
    if (time->tv_nsec > tccSecondsToNanoSeconds)
    {
        time->tv_sec += (time->tv_nsec - tccSecondsToNanoSeconds) / tccSecondsToNanoSeconds;
        time->tv_nsec %= tccSecondsToNanoSeconds;
    }
}

class UnixEvent
{
    pthread_cond_t m_condition;
    pthread_mutex_t m_mutex;
    bool m_manualReset;
    bool m_state;

    void Update(bool state)
    {
        pthread_mutex_lock(&m_mutex);
        m_state = state;
        // Unblock all threads waiting for the condition variable
        pthread_cond_broadcast(&m_condition);
        pthread_mutex_unlock(&m_mutex);
    }

public:

    UnixEvent(bool manualReset, bool initialState)
    : m_manualReset(manualReset),
      m_state(initialState)
    {
        int st = pthread_mutex_init(&m_mutex, NULL);
        ASSERT(st == NULL);

        pthread_condattr_t attrs;
        st = pthread_condattr_init(&attrs);
        ASSERT(st == NULL);

#if HAVE_CLOCK_MONOTONIC
        // Ensure that the pthread_cond_timedwait will use CLOCK_MONOTONIC
        st = pthread_condattr_setclock(&attrs, CLOCK_MONOTONIC);
        ASSERT(st == NULL);
#endif // HAVE_CLOCK_MONOTONIC

        st = pthread_cond_init(&m_condition, &attrs);
        ASSERT(st == NULL);

        st = pthread_condattr_destroy(&attrs);
        ASSERT(st == NULL);
    }

    ~UnixEvent()
    {
        int st = pthread_mutex_destroy(&m_mutex);
        ASSERT(st == NULL);

        st = pthread_cond_destroy(&m_condition);
        ASSERT(st == NULL);
    }

    uint32_t Wait(uint32_t milliseconds)
    {
        timespec endTime;

        if (milliseconds != INFINITE)
        {
#if HAVE_CLOCK_MONOTONIC
            clock_gettime(CLOCK_MONOTONIC, &endTime);
            TimeSpecAdd(&endTime, milliseconds);
#else // HAVE_CLOCK_MONOTONIC
            // TODO: fix this. The time of day can be changed by the user and then the timeout
            // would change. So we will need to use pthread_cond_timedwait_relative_np and
            // update the relative time each time pthread_cond_timedwait gets waked.
            // on OSX and other systems that don't support the monotonic clock
            timeval now;
            gettimeofday(&now, NULL);
            endTime.tv_sec = now.tv_sec;
            endTime.tv_nsec = now.tv_usec * tccMicroSecondsToNanoSeconds;
            TimeSpecAdd(&endTime, milliseconds);
#endif // HAVE_CLOCK_MONOTONIC
        }

        int st = 0;

        pthread_mutex_lock(&m_mutex);
        while (!m_state)
        {
            if (milliseconds == INFINITE)
            {
                st = pthread_cond_wait(&m_condition, &m_mutex);
            }
            else
            {
                st = pthread_cond_timedwait(&m_condition, &m_mutex, &endTime);
            }

            if (st != 0)
            {
                // wait failed or timed out
                break;
            }

        }
        pthread_mutex_unlock(&m_mutex);

        uint32_t waitStatus;

        if (st == 0)
        {
            waitStatus = WAIT_OBJECT_0;
        }
        else if (st == ETIMEDOUT)
        {
            waitStatus = WAIT_TIMEOUT;
        }
        else
        {
            waitStatus = WAIT_FAILED;
        }

        return waitStatus;
    }

    void Set()
    {
        Update(true);
    }

    void Reset()
    {
        Update(false);
    }
};

typedef UnixHandle<UnixHandleType::Event, UnixEvent> EventUnixHandle;
typedef UnixHandle<UnixHandleType::Thread, pthread_t> ThreadUnixHandle;

// The Redhawk PAL must be initialized before any of its exports can be called. Returns true for a successful
// initialization and false on failure.
__attribute__((constructor))
bool PalInit()
{
    g_dwPALCapabilities = GetCurrentProcessorNumberCapability;

    if (!PalQueryProcessorTopology())
        return false;

#if HAVE_MACH_ABSOLUTE_TIME
    kern_return_t machRet;
    if ((machRet = mach_timebase_info(&s_TimebaseInfo)) != KERN_SUCCESS)
    {
        return false;
    }
#endif

    return true;
}

// Given a mask of capabilities return true if all of them are supported by the current PAL.
REDHAWK_PALEXPORT bool REDHAWK_PALAPI PalHasCapability(PalCapability capability)
{
    return (g_dwPALCapabilities & (uint32_t)capability) == (uint32_t)capability;
}

static const char* const WCharEncoding = "UTF-32LE";

int UTF8ToWideChar(const char* bytes, int len, wchar_t* buffer, int bufLen)
{
    iconv_t cd = iconv_open(WCharEncoding, "UTF-8");
    if (cd == (iconv_t)-1)
    {
        fprintf(stderr, "iconv_open failed with %d\n", errno);
        return 0;
    }

    char* inbuf = (char*)bytes;
    char* outbuf = (char*)buffer;
    size_t inbufbytesleft = len;
    size_t outbufbytesleft = bufLen;

    int rc = iconv(cd, &inbuf, &inbufbytesleft, &outbuf, &outbufbytesleft);
    if (rc == -1)
    {
        fprintf(stderr, "iconv_open failed with %d\n", errno);
        return 0;
    }

    iconv_close(cd);

    return (bufLen - outbufbytesleft) / sizeof(wchar_t);
}

int WideCharToUTF8(const wchar_t* chars, int len, char* buffer, int bufLen)
{
    iconv_t cd = iconv_open("UTF-8", WCharEncoding);
    if (cd == (iconv_t)-1)
    {
        fprintf(stderr, "iconv_open failed with %d\n", errno);
        return 0;
    }

    char* inbuf = (char*)chars;
    char* outbuf = buffer;
    size_t inbufbytesleft = len;
    size_t outbufbytesleft = bufLen;

    int rc = iconv(cd, &inbuf, &inbufbytesleft, &outbuf, &outbufbytesleft);
    if (rc == -1)
    {
        fprintf(stderr, "iconv_open failed with %d\n", errno);
        return 0;
    }

    iconv_close(cd);

    return bufLen - outbufbytesleft;
}

REDHAWK_PALEXPORT unsigned int REDHAWK_PALAPI PalGetCurrentProcessorNumber()
{
#ifdef __LINUX__
    int processorNumber = sched_getcpu();
    ASSERT(processorNumber != -1);

    return (unsigned int)processorNumber;
#else
    // UNIXTODO: implement for OSX / FreeBSD
    return 0;
#endif
}

REDHAWK_PALEXPORT UInt32_BOOL REDHAWK_PALAPI PalAllocateThunksFromTemplate(HANDLE hTemplateModule, uint32_t templateRva, size_t templateSize, void** newThunksOut)
{
    PORTABILITY_ASSERT("UNIXTODO: Implement this function");
}

REDHAWK_PALEXPORT void REDHAWK_PALAPI PalSleep(uint32_t milliseconds)
{
#if HAVE_CLOCK_MONOTONIC
    timespec endTime;
    clock_gettime(CLOCK_MONOTONIC, &endTime);
    TimeSpecAdd(&endTime, milliseconds);
    while (clock_nanosleep(CLOCK_MONOTONIC, TIMER_ABSTIME, &endTime, NULL) == EINTR)
    {
    }
#else // HAVE_CLOCK_MONOTONIC
    timespec requested;
    requested.tv_sec = milliseconds / tccSecondsToMilliSeconds;
    requested.tv_nsec = (milliseconds - requested.tv_sec * tccSecondsToMilliSeconds) * tccMilliSecondsToNanoSeconds;

    timespec remaining;
    while (nanosleep(&requested, &remaining) == EINTR)
    {
        requested = remaining;
    }
#endif // HAVE_CLOCK_MONOTONIC
}

REDHAWK_PALEXPORT UInt32_BOOL REDHAWK_PALAPI __stdcall PalSwitchToThread()
{
    // sched_yield yields to another thread in the current process. This implementation
    // won't work well for cross-process synchronization.
    return sched_yield() == 0;
}

extern "C" UInt32_BOOL CloseHandle(HANDLE handle)
{
    UnixHandleBase* handleBase = (UnixHandleBase*)handle;

    delete handleBase;

    return UInt32_TRUE;
}

REDHAWK_PALEXPORT HANDLE REDHAWK_PALAPI PalCreateEventW(_In_opt_ LPSECURITY_ATTRIBUTES pEventAttributes, UInt32_BOOL manualReset, UInt32_BOOL initialState, _In_opt_z_ const wchar_t* pName)
{
    return new (nothrow) EventUnixHandle(UnixEvent(manualReset, initialState));
}

typedef UInt32(__stdcall *BackgroundCallback)(_In_opt_ void* pCallbackContext);

REDHAWK_PALEXPORT bool REDHAWK_PALAPI PalStartBackgroundWork(_In_ BackgroundCallback callback, _In_opt_ void* pCallbackContext, UInt32_BOOL highPriority)
{
    pthread_attr_t attrs;

    int st = pthread_attr_init(&attrs);
    ASSERT(st == 0);

    static const int NormalPriority = 0;
    static const int HighestPriority = -20;

    // TODO: Figure out which scheduler to use, the default one doesn't seem to
    // support per thread priorities.
#if 0
    sched_param params;
    memset(&params, 0, sizeof(params));

    params.sched_priority = highPriority ? HighestPriority : NormalPriority;

    // Set the priority of the thread
    st = pthread_attr_setschedparam(&attrs, &params);
    ASSERT(st == 0);
#endif
    // Create the thread as detached, that means not joinable
    st = pthread_attr_setdetachstate(&attrs, PTHREAD_CREATE_DETACHED);
    ASSERT(st == 0);

    pthread_t threadId;
    st = pthread_create(&threadId, &attrs, (void *(*)(void*))callback, pCallbackContext);

    int st2 = pthread_attr_destroy(&attrs);
    ASSERT(st2 == 0);

    return st == 0;
}

REDHAWK_PALEXPORT bool REDHAWK_PALAPI PalStartBackgroundGCThread(_In_ BackgroundCallback callback, _In_opt_ void* pCallbackContext)
{
    return PalStartBackgroundWork(callback, pCallbackContext, UInt32_FALSE);
}

REDHAWK_PALEXPORT bool REDHAWK_PALAPI PalStartFinalizerThread(_In_ BackgroundCallback callback, _In_opt_ void* pCallbackContext)
{
    return PalStartBackgroundWork(callback, pCallbackContext, UInt32_TRUE);
}

// Returns a 64-bit tick count with a millisecond resolution. It tries its best
// to return monotonically increasing counts and avoid being affected by changes
// to the system clock (either due to drift or due to explicit changes to system
// time).
REDHAWK_PALEXPORT UInt64 REDHAWK_PALAPI GetTickCount64()
{
    UInt64 retval = 0;

#if HAVE_CLOCK_MONOTONIC
    {
        struct timespec ts;
        if (clock_gettime(CLOCK_MONOTONIC, &ts) == 0)
        {
            retval = (ts.tv_sec * tccSecondsToMilliSeconds) + (ts.tv_nsec / tccMilliSecondsToNanoSeconds);
        }
        else
        {
            ASSERT_UNCONDITIONALLY("clock_gettime(CLOCK_MONOTONIC) failed\n");
        }
    }
#elif HAVE_MACH_ABSOLUTE_TIME
    {
        // use denom == 0 to indicate that s_TimebaseInfo is uninitialised.
        if (s_TimebaseInfo.denom != 0)
        {
            retval = (mach_absolute_time() * s_TimebaseInfo.numer / s_TimebaseInfo.denom) / tccMilliSecondsToNanoSeconds;
        }
        else
        {
            ASSERT_UNCONDITIONALLY("s_TimebaseInfo is uninitialized.\n");
        }
    }
#elif HAVE_GETHRTIME
    {
        retval = (UInt64)(gethrtime() / tccMilliSecondsToNanoSeconds);
    }
#elif HAVE_READ_REAL_TIME
    {
        timebasestruct_t tb;
        read_real_time(&tb, TIMEBASE_SZ);
        if (time_base_to_time(&tb, TIMEBASE_SZ) == 0)
        {
            retval = (tb.tb_high * tccSecondsToMilliSeconds)+(tb.tb_low / tccMilliSecondsToNanoSeconds);
        }
        else
        {
            ASSERT_UNCONDITIONALLY("time_base_to_time() failed\n");
        }
    }
#else
    {
        struct timeval tv;
        if (gettimeofday(&tv, NULL) == 0)
        {
            retval = (tv.tv_sec * tccSecondsToMilliSeconds) + (tv.tv_usec / tccMilliSecondsToMicroSeconds);

        }
        else
        {
            ASSERT_UNCONDITIONALLY("gettimeofday() failed\n");
        }
    }
#endif // HAVE_CLOCK_MONOTONIC

    return retval;
}

REDHAWK_PALEXPORT uint32_t REDHAWK_PALAPI PalGetTickCount()
{
    return (uint32_t)GetTickCount64();
}

REDHAWK_PALEXPORT HANDLE REDHAWK_PALAPI PalGetModuleHandleFromPointer(_In_ void* pointer)
{
    HANDLE moduleHandle = NULL;
    Dl_info info;
    int st = dladdr(pointer, &info);
    if (st != 0)
    {
        moduleHandle = info.dli_fbase;
    }

    return moduleHandle;
}

<<<<<<< HEAD
=======
REDHAWK_PALEXPORT void* REDHAWK_PALAPI PalAddVectoredExceptionHandler(uint32_t firstHandler, _In_ PVECTORED_EXCEPTION_HANDLER vectoredHandler)
{
    // UNIXTODO: Implement this function
    return NULL;
}

>>>>>>> 4772f2ae
bool QueryCacheSize()
{
    bool success = true;
    g_cbLargestOnDieCache = 0;

#ifdef __LINUX__
    DIR* cpuDir = opendir("/sys/devices/system/cpu");
    if (cpuDir == nullptr)
    {
        ASSERT_UNCONDITIONALLY("opendir on /sys/devices/system/cpu failed\n");
        return false;
    }

    dirent* cpuEntry;
    // Process entries starting with "cpu" (cpu0, cpu1, ...) in the directory
    while (success && (cpuEntry = readdir(cpuDir)) != nullptr)
    {
        if ((strncmp(cpuEntry->d_name, "cpu", 3) == 0) && isdigit(cpuEntry->d_name[3]))
        {
            char cpuCachePath[64] = "/sys/devices/system/cpu/";
            strcat(cpuCachePath, cpuEntry->d_name);
            strcat(cpuCachePath, "/cache");
            DIR* cacheDir = opendir(cpuCachePath);
            if (cacheDir == nullptr)
            {
                success = false;
                break;
            }

            strcat(cpuCachePath, "/");
            int cpuCacheBasePathLength = strlen(cpuCachePath);

            dirent* cacheEntry;
            // For all entries in the directory
            while ((cacheEntry = readdir(cacheDir)) != nullptr)
            {
                if (strncmp(cacheEntry->d_name, "index", 5) == 0)
                {
                    cpuCachePath[cpuCacheBasePathLength] = '\0';
                    strcat(cpuCachePath, cacheEntry->d_name);
                    strcat(cpuCachePath, "/size");

                    int fd = open(cpuCachePath, O_RDONLY);
                    if (fd < 0)
                    {
                        success = false;
                        break;
                    }

                    char cacheSizeStr[16];
                    int bytesRead = read(fd, cacheSizeStr, sizeof(cacheSizeStr) - 1);
                    cacheSizeStr[bytesRead] = '\0';

                    // Parse the cache size that is formatted as a number followed by the K letter
                    char* lastChar;
                    int cacheSize = strtol(cacheSizeStr, &lastChar, 10) * 1024;
                    ASSERT(*lastChar == 'K');
                    g_cbLargestOnDieCache = max(g_cbLargestOnDieCache, cacheSize);

                    close(fd);
                }
            }

            closedir(cacheDir);
        }
    }
    closedir(cpuDir);

#elif HAVE_SYSCTL

    int64_t g_cbLargestOnDieCache;
    size_t sz = sizeof(g_cbLargestOnDieCache);

    if (sysctlbyname("hw.l3cachesize", &g_cbLargestOnDieCache, &sz, NULL, 0) != 0)
    {
        // No L3 cache, try the L2 one
        if (sysctlbyname("hw.l2cachesize", &g_cbLargestOnDieCache, &sz, NULL, 0) != 0)
        {
            // No L2 cache, try the L1 one
            if (sysctlbyname("hw.l1dcachesize", &g_cbLargestOnDieCache, &sz, NULL, 0) != 0)
            {
                ASSERT_UNCONDITIONALLY("sysctl failed to get cache size\n");
                return false;
            }
        }
    }
#else
#error Don't know how to get cache size on this platform
#endif // __LINUX__

    // TODO: implement adjusted cache size
    g_cbLargestOnDieCacheAdjusted = g_cbLargestOnDieCache;

    return success;
}

bool QueryLogicalProcessorCount()
{
#if HAVE_SYSCONF
    g_cLogicalCpus = sysconf(_SC_NPROCESSORS_ONLN);
    if (g_cLogicalCpus < 1)
    {
        ASSERT_UNCONDITIONALLY("sysconf failed for _SC_NPROCESSORS_ONLN\n");
        return false;
    }
#elif HAVE_SYSCTL
    size_t sz = sizeof(g_cLogicalCpus);

    int st = 0;
    if (sysctlbyname("hw.logicalcpu_max", &g_cLogicalCpus, &sz, NULL, 0) != 0)
    {
        ASSERT_UNCONDITIONALLY("sysctl failed for hw.logicalcpu_max\n");
        return false;
    }

#endif // HAVE_SYSCONF

    return true;
}

// Method used to initialize the above values.
bool PalQueryProcessorTopology()
{
    if (!QueryLogicalProcessorCount())
    {
        return false;
    }

    return QueryCacheSize();
}

// Functions called by the GC to obtain our cached values for number of logical processors and cache size.
REDHAWK_PALEXPORT uint32_t REDHAWK_PALAPI PalGetLogicalCpuCount()
{
    return g_cLogicalCpus;
}

REDHAWK_PALEXPORT size_t REDHAWK_PALAPI PalGetLargestOnDieCacheSize(UInt32_BOOL bTrueSize)
{
    return bTrueSize ? g_cbLargestOnDieCache
        : g_cbLargestOnDieCacheAdjusted;
}

static int W32toUnixAccessControl(uint32_t flProtect)
{
    int prot = 0;

    switch (flProtect & 0xff)
    {
    case PAGE_NOACCESS:
        prot = PROT_NONE;
        break;
    case PAGE_READWRITE:
        prot = PROT_READ | PROT_WRITE;
        break;
    default:
        ASSERT(false);
        break;
    }
    return prot;
}

REDHAWK_PALEXPORT _Ret_maybenull_ _Post_writable_byte_size_(size) void* REDHAWK_PALAPI PalVirtualAlloc(_In_opt_ void* pAddress, size_t size, uint32_t allocationType, uint32_t protect)
{
    // TODO: thread safety!

    if ((allocationType & ~(MEM_RESERVE | MEM_COMMIT)) != 0)
    {
        // TODO: Implement
        return NULL;
    }

    ASSERT(((size_t)pAddress & (OS_PAGE_SIZE - 1)) == 0);

    // Align size to whole pages
    size = (size + (OS_PAGE_SIZE - 1)) & ~(OS_PAGE_SIZE - 1);
    int unixProtect = W32toUnixAccessControl(protect);

    if (allocationType & MEM_RESERVE)
    {
        // For Windows compatibility, let the PalVirtualAlloc reserve memory with 64k alignment.
        static const size_t Alignment = 64 * 1024;

        size_t alignedSize = size + (Alignment - OS_PAGE_SIZE);

        void * pRetVal = mmap(pAddress, alignedSize, unixProtect, MAP_ANON | MAP_PRIVATE, -1, 0);

        if (pRetVal != NULL)
        {
            void * pAlignedRetVal = (void *)(((size_t)pRetVal + (Alignment - 1)) & ~(Alignment - 1));
            size_t startPadding = (size_t)pAlignedRetVal - (size_t)pRetVal;
            if (startPadding != 0)
            {
                int ret = munmap(pRetVal, startPadding);
                ASSERT(ret == 0);
            }

            size_t endPadding = alignedSize - (startPadding + size);
            if (endPadding != 0)
            {
                int ret = munmap((void *)((size_t)pAlignedRetVal + size), endPadding);
                ASSERT(ret == 0);
            }

            pRetVal = pAlignedRetVal;
        }

        return pRetVal;
    }

    if (allocationType & MEM_COMMIT)
    {
        int ret = mprotect(pAddress, size, unixProtect);
        return (ret == 0) ? pAddress : NULL;
    }

    return NULL;
}

REDHAWK_PALEXPORT UInt32_BOOL REDHAWK_PALAPI PalVirtualFree(_In_ void* pAddress, size_t size, uint32_t freeType)
{
    assert(((freeType & MEM_RELEASE) != MEM_RELEASE) || size == 0);
    assert((freeType & (MEM_RELEASE | MEM_DECOMMIT)) != (MEM_RELEASE | MEM_DECOMMIT));
    assert(freeType != 0);

    // UNIXTODO: Implement this function
    return UInt32_TRUE;
}

REDHAWK_PALEXPORT _Ret_maybenull_ void* REDHAWK_PALAPI PalSetWerDataBuffer(_In_ void* pNewBuffer)
{
    static void* pBuffer;
    return _InterlockedExchangePointer(&pBuffer, pNewBuffer);
}

extern "C" HANDLE GetCurrentProcess()
{
    return (HANDLE)-1;
}

extern "C" uint32_t GetCurrentProcessId()
{
    return getpid();
}

extern "C" HANDLE GetCurrentThread()
{
    return (HANDLE)-2;
}

extern "C" UInt32_BOOL DuplicateHandle(
    HANDLE hSourceProcessHandle,
    HANDLE hSourceHandle,
    HANDLE hTargetProcessHandle,
    HANDLE * lpTargetHandle,
    UInt32 dwDesiredAccess,
    UInt32_BOOL bInheritHandle,
    UInt32 dwOptions)
{
    // We can only duplicate the current thread handle. That is all that the MRT uses.
    ASSERT(hSourceProcessHandle == GetCurrentProcess());
    ASSERT(hTargetProcessHandle == GetCurrentProcess());
    ASSERT(hSourceHandle == GetCurrentThread());
    *lpTargetHandle = new (nothrow) ThreadUnixHandle(pthread_self());

    return lpTargetHandle != nullptr;
}

extern "C" UInt32_BOOL InitializeCriticalSection(CRITICAL_SECTION * lpCriticalSection)
{
    return pthread_mutex_init(&lpCriticalSection->mutex, NULL) == 0;
}

extern "C" UInt32_BOOL InitializeCriticalSectionEx(CRITICAL_SECTION * lpCriticalSection, UInt32 arg2, UInt32 arg3)
{
    return InitializeCriticalSection(lpCriticalSection);
}


extern "C" void DeleteCriticalSection(CRITICAL_SECTION * lpCriticalSection)
{
    pthread_mutex_destroy(&lpCriticalSection->mutex);
}

extern "C" void EnterCriticalSection(CRITICAL_SECTION * lpCriticalSection)
{
    pthread_mutex_lock(&lpCriticalSection->mutex);;
}

extern "C" void LeaveCriticalSection(CRITICAL_SECTION * lpCriticalSection)
{
    pthread_mutex_unlock(&lpCriticalSection->mutex);
}

extern "C" void RaiseFailFastException(PEXCEPTION_RECORD arg1, PCONTEXT arg2, UInt32 arg3)
{
    // Abort aborts the process and causes creation of a crash dump
    abort();
}

typedef void(__stdcall *PFLS_CALLBACK_FUNCTION) (void* lpFlsData);

extern "C" UInt32 FlsAlloc(PFLS_CALLBACK_FUNCTION arg1)
{
    // UNIXTODO: The FLS stuff needs to be abstracted, the only usage of the FLS is to get a callback
    // when a thread is terminating.
    return 0;
}

__thread void* flsValue;

extern "C" void * FlsGetValue(UInt32 arg1)
{
    // UNIXTODO: The FLS stuff needs to be abstracted, the only usage of the FLS is to get a callback
    // when a thread is terminating.
    return flsValue;
}

extern "C" UInt32_BOOL FlsSetValue(UInt32 arg1, void * arg2)
{
    // UNIXTODO: The FLS stuff needs to be abstracted, the only usage of the FLS is to get a callback
    // when a thread is terminating.
    flsValue = arg2;

    return UInt32_TRUE;
}

extern "C" unsigned __int64  __readgsqword(unsigned long Offset)
{
    // UNIXTODO: The TLS stuff needs to be better abstracted.
    return 0;
}

extern "C" UInt32_BOOL IsDebuggerPresent()
{
    // UNIXTODO: Implement this function
    return UInt32_FALSE;
}

extern "C" void TerminateProcess(HANDLE arg1, UInt32 arg2)
{
    // TODO: change it to TerminateCurrentProcess
    // Then if we modified the signature of the DuplicateHandle too, we can
    // get rid of the PalGetCurrentProcess.
    PORTABILITY_ASSERT("UNIXTODO: Implement this function");
}

extern "C" void ExitProcess(UInt32 exitCode)
{
    exit(exitCode);
}

extern "C" UInt32_BOOL SetEvent(HANDLE event)
{
    EventUnixHandle* unixHandle = (EventUnixHandle*)event;
    unixHandle->GetObject()->Set();

    return UInt32_TRUE;
}

extern "C" UInt32_BOOL ResetEvent(HANDLE event)
{
    EventUnixHandle* unixHandle = (EventUnixHandle*)event;
    unixHandle->GetObject()->Reset();

    return UInt32_TRUE;
}

extern "C" UInt32 GetEnvironmentVariableW(const wchar_t* pName, wchar_t* pBuffer, UInt32 size)
{
    // UNIXTODO: Implement this function
    *pBuffer = '\0';
    return 0;
}

extern "C" UInt16 RtlCaptureStackBackTrace(UInt32 arg1, UInt32 arg2, void* arg3, UInt32* arg4)
{
    PORTABILITY_ASSERT("UNIXTODO: Implement this function");
}

extern "C" HANDLE GetProcessHeap()
{
    // UNIXTODO: Consider using some special value?
    return (HANDLE)1;
}

extern "C" void* HeapAlloc(HANDLE heap, UInt32 flags, UIntNative bytes)
{
    return malloc(bytes);
}

extern "C" UInt32_BOOL HeapFree(HANDLE heap, UInt32 flags, void * mem)
{
    free(mem);

    return UInt32_TRUE;
}

typedef UInt32 (__stdcall *HijackCallback)(HANDLE hThread, _In_ PAL_LIMITED_CONTEXT* pThreadContext, _In_opt_ void* pCallbackContext);

REDHAWK_PALEXPORT uint32_t REDHAWK_PALAPI PalHijack(HANDLE hThread, _In_ HijackCallback callback, _In_opt_ void* pCallbackContext)
{
    PORTABILITY_ASSERT("UNIXTODO: Implement this function");
}

extern "C" UInt32 WaitForSingleObjectEx(HANDLE handle, UInt32 milliseconds, UInt32_BOOL alertable)
{
    // The handle can only represent an event here
    // TODO: encapsulate this stuff
    UnixHandleBase* handleBase = (UnixHandleBase*)handle;
    ASSERT(handleBase->GetType() == UnixHandleType::Event);
    EventUnixHandle* unixHandle = (EventUnixHandle*)handleBase;

    return unixHandle->GetObject()->Wait(milliseconds);
}

REDHAWK_PALEXPORT uint32_t REDHAWK_PALAPI PalCompatibleWaitAny(UInt32_BOOL alertable, uint32_t timeout, uint32_t handleCount, HANDLE* pHandles, UInt32_BOOL allowReentrantWait)
{
    // Only a single handle wait for event is supported
    ASSERT(handleCount == 1);

    return WaitForSingleObjectEx(pHandles[0], timeout, alertable);
}

extern "C" void _mm_pause()
// Defined for implementing PalYieldProcessor in PalRedhawk.h
{
#if defined(_AMD64_) || defined(_X86_)
  __asm__ volatile ("pause");
#endif
}

extern "C" Int32 _wcsicmp(const wchar_t *string1, const wchar_t *string2)
{
    return wcscasecmp(string1, string2);
}

REDHAWK_PALEXPORT void __cdecl PalPrintf(_In_z_ _Printf_format_string_ const char * szFormat, ...)
{
#if defined(_DEBUG)
    va_list args;
    va_start(args, szFormat);
    vprintf(szFormat, args);
#endif
}

REDHAWK_PALEXPORT void __cdecl PalFlushStdout()
{
#if defined(_DEBUG)
    fflush(stdout);
#endif
}

REDHAWK_PALEXPORT int __cdecl PalSprintf(_Out_writes_z_(cchBuffer) char * szBuffer, size_t cchBuffer, _In_z_ _Printf_format_string_ const char * szFormat, ...)
{
    va_list args;
    va_start(args, szFormat);
    return vsnprintf(szBuffer, cchBuffer, szFormat, args);
}

REDHAWK_PALEXPORT int __cdecl PalVSprintf(_Out_writes_z_(cchBuffer) char * szBuffer, size_t cchBuffer, _In_z_ _Printf_format_string_ const char * szFormat, va_list args)
{
    return vsnprintf(szBuffer, cchBuffer, szFormat, args);
}

// Given the OS handle of a loaded module, compute the upper and lower virtual address bounds (inclusive).
REDHAWK_PALEXPORT void REDHAWK_PALAPI PalGetModuleBounds(HANDLE hOsHandle, _Out_ UInt8 ** ppLowerBound, _Out_ UInt8 ** ppUpperBound)
{
    // The module handle is equal to the module base address
    *ppLowerBound = (UInt8*)hOsHandle;
    PORTABILITY_ASSERT("UNIXTODO: Implement this function");
}

REDHAWK_PALEXPORT Int32 PalGetProcessCpuCount()
{
    // The concept of process CPU affinity is going away and so CoreSystem obsoletes the APIs used to
    // fetch this information. Instead we'll just return total cpu count.
    return PalGetLogicalCpuCount();
}

//Reads the entire contents of the file into the specified buffer, buff
//returns the number of bytes read if the file is successfully read
//returns 0 if the file is not found, size is greater than maxBytesToRead or the file couldn't be opened or read
REDHAWK_PALEXPORT UInt32 PalReadFileContents(_In_z_ const WCHAR* fileName, _Out_writes_all_(cchBuff) char* buff, _In_ UInt32 cchBuff)
{
    // UNIXTODO: Implement this function
    return 0;
}

__thread void* pStackHighOut = NULL;
__thread void* pStackLowOut = NULL;

// Retrieves the entire range of memory dedicated to the calling thread's stack.  This does
// not get the current dynamic bounds of the stack, which can be significantly smaller than
// the maximum bounds.
REDHAWK_PALEXPORT bool PalGetMaximumStackBounds(_Out_ void** ppStackLowOut, _Out_ void** ppStackHighOut)
{
    if (pStackHighOut == NULL)
    {
#ifdef __APPLE__
        // This is a Mac specific method
        pStackHighOut = pthread_get_stackaddr_np(pthread_self());
        pStackLowOut = ((uint8_t *)pStackHighOut - pthread_get_stacksize_np(pthread_self()));
#else // __APPLE__
        pthread_attr_t attr;
        size_t stackSize;
        int status;

        pthread_t thread = pthread_self();

        status = pthread_attr_init(&attr);
        ASSERT_MSG(status == 0, "pthread_attr_init call failed");

#if HAVE_PTHREAD_ATTR_GET_NP
        status = pthread_attr_get_np(thread, &attr);
#elif HAVE_PTHREAD_GETATTR_NP
        status = pthread_getattr_np(thread, &attr);
#else
#error Dont know how to get thread attributes on this platform!
#endif
        ASSERT_MSG(status == 0, "pthread_getattr_np call failed");

        status = pthread_attr_getstack(&attr, &pStackLowOut, &stackSize);
        ASSERT_MSG(status == 0, "pthread_attr_getstack call failed");

        status = pthread_attr_destroy(&attr);
        ASSERT_MSG(status == 0, "pthread_attr_destroy call failed");

        pStackHighOut = (uint8_t*)pStackLowOut + stackSize;
#endif // __APPLE__
    }

    *ppStackLowOut = pStackLowOut;
    *ppStackHighOut = pStackHighOut;

    return true;
}

// retrieves the full path to the specified module, if moduleBase is NULL retreieves the full path to the
// executable module of the current process.
//
// Return value:  number of characters in name string
//
REDHAWK_PALEXPORT Int32 PalGetModuleFileName(_Out_ wchar_t** pModuleNameOut, HANDLE moduleBase)
{
    // TODO: this function has a signature that expects the module name to be stored somewhere.
    // We should change the signature to actually copy out the module name.
    // Or get rid of this function (it is used by RHConfig to find the config file and the
    // profiling to generate the .profile file name.
    // UNIXTODO: Implement this function!
    *pModuleNameOut = NULL;
    return 0;
}

void PalDebugBreak()
{
    __debugbreak();
}

GCSystemInfo g_SystemInfo;

// Initialize the g_SystemInfo
bool InitializeSystemInfo()
{
    long pagesize = getpagesize();
    g_SystemInfo.dwPageSize = pagesize;
    g_SystemInfo.dwAllocationGranularity = pagesize;

    int nrcpus = 0;

#if HAVE_SYSCONF
    nrcpus = sysconf(_SC_NPROCESSORS_ONLN);
    if (nrcpus < 1)
    {
        ASSERT_UNCONDITIONALLY("sysconf failed for _SC_NPROCESSORS_ONLN\n");
        return false;
    }
#elif HAVE_SYSCTL
    int mib[2];

    size_t sz = sizeof(nrcpus);
    mib[0] = CTL_HW;
    mib[1] = HW_NCPU;
    int rc = sysctl(mib, 2, &nrcpus, &sz, NULL, 0);
    if (rc != 0)
    {
        ASSERT_UNCONDITIONALLY("sysctl failed for HW_NCPU\n");
        return false;
    }
#endif // HAVE_SYSCONF

    g_SystemInfo.dwNumberOfProcessors = nrcpus;

    return true;
}

extern "C" void FlushProcessWriteBuffers()
{
    // UNIXTODO: Implement
}

extern "C" UInt32_BOOL QueryPerformanceCounter(LARGE_INTEGER *lpPerformanceCount)
{
    // TODO: More efficient, platform-specific implementation
    struct timeval tv;
    if (gettimeofday(&tv, NULL) == -1)
    {
        ASSERT_UNCONDITIONALLY("gettimeofday() failed");
        return UInt32_FALSE;
    }
    lpPerformanceCount->QuadPart =
        (int64_t) tv.tv_sec * (int64_t) tccSecondsToMicroSeconds + (int64_t) tv.tv_usec;
    return UInt32_TRUE;
}

extern "C" UInt32_BOOL QueryPerformanceFrequency(LARGE_INTEGER *lpFrequency)
{
    lpFrequency->QuadPart = (int64_t) tccSecondsToMicroSeconds;
    return UInt32_TRUE;
}

extern "C" uint32_t GetCurrentThreadId()
{
    // UNIXTODO: Implement
    return 1;
}

extern "C" UInt32_BOOL FlushFileBuffers(
    HANDLE hFile)
{
    // TODO: Reimplement callers using CRT
    return UInt32_FALSE;
}

extern "C" UInt32_BOOL WriteFile(
    HANDLE hFile,
    const void* lpBuffer,
    uint32_t nNumberOfBytesToWrite,
    uint32_t * lpNumberOfBytesWritten,
    void* lpOverlapped)
{
    // TODO: Reimplement callers using CRT
    return UInt32_FALSE;
}

extern "C" void YieldProcessor()
{
}

extern "C" void DebugBreak()
{
    PalDebugBreak();
}

extern "C" uint32_t GetLastError()
{
    return 1;
}

extern "C" UInt32 WaitForMultipleObjectsEx(UInt32, HANDLE *, UInt32_BOOL, UInt32, UInt32_BOOL)
{
    PORTABILITY_ASSERT("UNIXTODO: Implement this function");
}

// Initialize the interface implementation
bool GCToOSInterface::Initialize()
{
    return true;
}

// Shutdown the interface implementation
void GCToOSInterface::Shutdown()
{
}

// Get numeric id of the current thread if possible on the 
// current platform. It is indended for logging purposes only.
// Return:
//  Numeric id of the current thread or 0 if the 
uint32_t GCToOSInterface::GetCurrentThreadIdForLogging()
{
    return ::GetCurrentThreadId();
}

// Get id of the process
uint32_t GCToOSInterface::GetCurrentProcessId()
{
    return ::GetCurrentProcessId();
}

// Set ideal affinity for the current thread
// Parameters:
//  affinity - ideal processor affinity for the thread
// Return:
//  true if it has succeeded, false if it has failed
bool GCToOSInterface::SetCurrentThreadIdealAffinity(GCThreadAffinity* affinity)
{
    return false;
}

// Get the number of the current processor
uint32_t GCToOSInterface::GetCurrentProcessorNumber()
{
    // UNIXTODO: implement this method
    return 0;
}

// Check if the OS supports getting current processor number
bool GCToOSInterface::CanGetCurrentProcessorNumber()
{
    return false;
}

// Flush write buffers of processors that are executing threads of the current process
void GCToOSInterface::FlushProcessWriteBuffers()
{
    return ::FlushProcessWriteBuffers();
}

// Break into a debugger
void GCToOSInterface::DebugBreak()
{
    __debugbreak();
}

// Get number of logical processors
uint32_t GCToOSInterface::GetLogicalCpuCount()
{
    return g_cLogicalCpus;
}

// Causes the calling thread to sleep for the specified number of milliseconds
// Parameters:
//  sleepMSec   - time to sleep before switching to another thread
void GCToOSInterface::Sleep(uint32_t sleepMSec)
{
    PalSleep(sleepMSec);
}

// Causes the calling thread to yield execution to another thread that is ready to run on the current processor.
// Parameters:
//  switchCount - number of times the YieldThread was called in a loop
void GCToOSInterface::YieldThread(uint32_t switchCount)
{
    // UNIXTODO: handle the switchCount
    YieldProcessor();
}

// Reserve virtual memory range.
// Parameters:
//  address   - starting virtual address, it can be NULL to let the function choose the starting address
//  size      - size of the virtual memory range
//  alignment - requested memory alignment, 0 means no specific alignment requested
//  flags     - flags to control special settings like write watching
// Return:
//  Starting virtual address of the reserved range
void* GCToOSInterface::VirtualReserve(void* address, size_t size, size_t alignment, uint32_t flags)
{
    ASSERT_MSG(!(flags & VirtualReserveFlags::WriteWatch), "WriteWatch not supported on Unix");

    if (alignment == 0)
    {
        alignment = OS_PAGE_SIZE;
    }

    size_t alignedSize = size + (alignment - OS_PAGE_SIZE);

    void * pRetVal = mmap(address, alignedSize, PROT_NONE, MAP_ANON | MAP_PRIVATE, -1, 0);

    if (pRetVal != NULL)
    {
        void * pAlignedRetVal = (void *)(((size_t)pRetVal + (alignment - 1)) & ~(alignment - 1));
        size_t startPadding = (size_t)pAlignedRetVal - (size_t)pRetVal;
        if (startPadding != 0)
        {
            int ret = munmap(pRetVal, startPadding);
            ASSERT(ret == 0);
        }

        size_t endPadding = alignedSize - (startPadding + size);
        if (endPadding != 0)
        {
            int ret = munmap((void *)((size_t)pAlignedRetVal + size), endPadding);
            ASSERT(ret == 0);
        }

        pRetVal = pAlignedRetVal;
    }

    return pRetVal;
}

// Release virtual memory range previously reserved using VirtualReserve
// Parameters:
//  address - starting virtual address
//  size    - size of the virtual memory range
// Return:
//  true if it has succeeded, false if it has failed
bool GCToOSInterface::VirtualRelease(void* address, size_t size)
{
    int ret = munmap(address, size);

    return (ret == 0);
}

// Commit virtual memory range. It must be part of a range reserved using VirtualReserve.
// Parameters:
//  address - starting virtual address
//  size    - size of the virtual memory range
// Return:
//  true if it has succeeded, false if it has failed
bool GCToOSInterface::VirtualCommit(void* address, size_t size)
{
    return mprotect(address, size, PROT_WRITE | PROT_READ) == 0;
}

// Decomit virtual memory range.
// Parameters:
//  address - starting virtual address
//  size    - size of the virtual memory range
// Return:
//  true if it has succeeded, false if it has failed
bool GCToOSInterface::VirtualDecommit(void* address, size_t size)
{
    return mprotect(address, size, PROT_NONE) == 0;
}

// Reset virtual memory range. Indicates that data in the memory range specified by address and size is no
// longer of interest, but it should not be decommitted.
// Parameters:
//  address - starting virtual address
//  size    - size of the virtual memory range
//  unlock  - true if the memory range should also be unlocked
// Return:
//  true if it has succeeded, false if it has failed
bool GCToOSInterface::VirtualReset(void * address, size_t size, bool unlock)
{
    // UNIXTODO: Implement this
    return true;
}

// Check if the OS supports write watching
bool GCToOSInterface::SupportsWriteWatch()
{
    return PalHasCapability(WriteWatchCapability);
}

// Reset the write tracking state for the specified virtual memory range.
// Parameters:
//  address - starting virtual address
//  size    - size of the virtual memory range
void GCToOSInterface::ResetWriteWatch(void* address, size_t size)
{
}

// Retrieve addresses of the pages that are written to in a region of virtual memory
// Parameters:
//  resetState         - true indicates to reset the write tracking state
//  address            - starting virtual address
//  size               - size of the virtual memory range
//  pageAddresses      - buffer that receives an array of page addresses in the memory region
//  pageAddressesCount - on input, size of the lpAddresses array, in array elements
//                       on output, the number of page addresses that are returned in the array.
// Return:
//  true if it has succeeded, false if it has failed
bool GCToOSInterface::GetWriteWatch(bool resetState, void* address, size_t size, void** pageAddresses, uintptr_t* pageAddressesCount)
{
    return false;
}

// Get size of the largest cache on the processor die
// Parameters:
//  trueSize - true to return true cache size, false to return scaled up size based on
//             the processor architecture
// Return:
//  Size of the cache
size_t GCToOSInterface::GetLargestOnDieCacheSize(bool trueSize)
{
    // UNIXTODO: implement this
    return 0;
}

// Get affinity mask of the current process
// Parameters:
//  processMask - affinity mask for the specified process
//  systemMask  - affinity mask for the system
// Return:
//  true if it has succeeded, false if it has failed
// Remarks:
//  A process affinity mask is a bit vector in which each bit represents the processors that
//  a process is allowed to run on. A system affinity mask is a bit vector in which each bit
//  represents the processors that are configured into a system.
//  A process affinity mask is a subset of the system affinity mask. A process is only allowed
//  to run on the processors configured into a system. Therefore, the process affinity mask cannot
//  specify a 1 bit for a processor when the system affinity mask specifies a 0 bit for that processor.
bool GCToOSInterface::GetCurrentProcessAffinityMask(uintptr_t* processMask, uintptr_t* systemMask)
{
    return false;
}

// Get number of processors assigned to the current process
// Return:
//  The number of processors
uint32_t GCToOSInterface::GetCurrentProcessCpuCount()
{
    return ::PalGetProcessCpuCount();
}

// Get global memory status
// Parameters:
//  ms - pointer to the structure that will be filled in with the memory status
void GCToOSInterface::GetMemoryStatus(GCMemoryStatus* ms)
{
    ms->dwMemoryLoad = 0;
    ms->ullTotalPhys = 0;
    ms->ullAvailPhys = 0;
    ms->ullTotalPageFile = 0;
    ms->ullAvailPageFile = 0;
    ms->ullTotalVirtual = 0;
    ms->ullAvailVirtual = 0;

    UInt32_BOOL fRetVal = UInt32_FALSE;

    // Get the physical memory size
#if HAVE_SYSCONF && HAVE__SC_PHYS_PAGES
    int64_t physical_memory;

    // Get the Physical memory size
    physical_memory = sysconf( _SC_PHYS_PAGES ) * sysconf( _SC_PAGE_SIZE );
    ms->ullTotalPhys = (uint64_t)physical_memory;
    fRetVal = UInt32_TRUE;
#elif HAVE_SYSCTL
    int mib[2];
    int64_t physical_memory;
    size_t length;

    // Get the Physical memory size
    mib[0] = CTL_HW;
    mib[1] = HW_MEMSIZE;
    length = sizeof(int64_t);
    int rc = sysctl(mib, 2, &physical_memory, &length, NULL, 0);
    if (rc != 0)
    {
        ASSERT_UNCONDITIONALLY("sysctl failed for HW_MEMSIZE\n");
    }
    else
    {
        ms->ullTotalPhys = (uint64_t)physical_memory;
        fRetVal = UInt32_TRUE;
    }
#elif // HAVE_SYSINFO
    // TODO: implement getting memory details via sysinfo. On Linux, it provides swap file details that
    // we can use to fill in the xxxPageFile members.

#endif // HAVE_SYSCONF

    // Get the physical memory in use - from it, we can get the physical memory available.
    // We do this only when we have the total physical memory available.
    if (ms->ullTotalPhys > 0)
    {
#ifndef __APPLE__
        ms->ullAvailPhys = sysconf(SYSCONF_PAGES) * sysconf(_SC_PAGE_SIZE);
        int64_t used_memory = ms->ullTotalPhys - ms->ullAvailPhys;
        ms->dwMemoryLoad = (uint32_t)((used_memory * 100) / ms->ullTotalPhys);
#else
        vm_size_t page_size;
        mach_port_t mach_port;
        mach_msg_type_number_t count;
        vm_statistics_data_t vm_stats;
        mach_port = mach_host_self();
        count = sizeof(vm_stats) / sizeof(natural_t);
        if (KERN_SUCCESS == host_page_size(mach_port, &page_size))
        {
            if (KERN_SUCCESS == host_statistics(mach_port, HOST_VM_INFO, (host_info_t)&vm_stats, &count))
            {
                ms->ullAvailPhys = (int64_t)vm_stats.free_count * (int64_t)page_size;
                int64_t used_memory = ((int64_t)vm_stats.active_count + (int64_t)vm_stats.inactive_count + (int64_t)vm_stats.wire_count) *  (int64_t)page_size;
                ms->dwMemoryLoad = (uint32_t)((used_memory * 100) / ms->ullTotalPhys);
            }
        }
        mach_port_deallocate(mach_task_self(), mach_port);
#endif // __APPLE__
    }

    // There is no API to get the total virtual address space size on
    // Unix, so we use a constant value representing 128TB, which is
    // the approximate size of total user virtual address space on
    // the currently supported Unix systems.
    static const uint64_t _128TB = (1ull << 47);
    ms->ullTotalVirtual = _128TB;
    ms->ullAvailVirtual = ms->ullAvailPhys;

    // UNIXTODO: failfast for !fRetVal?
}

// Get a high precision performance counter
// Return:
//  The counter value
int64_t GCToOSInterface::QueryPerformanceCounter()
{
    LARGE_INTEGER ts;
    if (!::QueryPerformanceCounter(&ts))
    {
        DebugBreak();
        ASSERT_UNCONDITIONALLY("Fatal Error - cannot query performance counter.");
        abort();
    }

    return ts.QuadPart;
}

// Get a frequency of the high precision performance counter
// Return:
//  The counter frequency
int64_t GCToOSInterface::QueryPerformanceFrequency()
{
    LARGE_INTEGER frequency;
    if (!::QueryPerformanceFrequency(&frequency))
    {
        DebugBreak();
        ASSERT_UNCONDITIONALLY("Fatal Error - cannot query performance counter.");
        abort();
    }

    return frequency.QuadPart;
}

// Get a time stamp with a low precision
// Return:
//  Time stamp in milliseconds
uint32_t GCToOSInterface::GetLowPrecisionTimeStamp()
{
    return PalGetTickCount();
}

// Parameters of the GC thread stub
struct GCThreadStubParam
{
    GCThreadFunction GCThreadFunction;
    void* GCThreadParam;
};

// GC thread stub to convert GC thread function to an OS specific thread function
static void* GCThreadStub(void* param)
{
    GCThreadStubParam *stubParam = (GCThreadStubParam*)param;
    GCThreadFunction function = stubParam->GCThreadFunction;
    void* threadParam = stubParam->GCThreadParam;

    delete stubParam;

    function(threadParam);

    return NULL;
}

// Create a new thread for GC use
// Parameters:
//  function - the function to be executed by the thread
//  param    - parameters of the thread
//  affinity - processor affinity of the thread
// Return:
//  true if it has succeeded, false if it has failed
bool GCToOSInterface::CreateThread(GCThreadFunction function, void* param, GCThreadAffinity* affinity)
{
    NewHolder<GCThreadStubParam> stubParam = new (nothrow) GCThreadStubParam();
    if (stubParam == NULL)
    {
        return false;
    }

    stubParam->GCThreadFunction = function;
    stubParam->GCThreadParam = param;

    pthread_attr_t attrs;

    int st = pthread_attr_init(&attrs);
    ASSERT(st == 0);

    // Create the thread as detached, that means not joinable
    st = pthread_attr_setdetachstate(&attrs, PTHREAD_CREATE_DETACHED);
    ASSERT(st == 0);

    pthread_t threadId;
    st = pthread_create(&threadId, &attrs, GCThreadStub, stubParam);

    if (st == 0)
    {
        stubParam.SuppressRelease();
    }

    int st2 = pthread_attr_destroy(&attrs);
    ASSERT(st2 == 0);

    return (st == 0);
}

// Open a file
// Parameters:
//  filename - name of the file to open
//  mode     - mode to open the file in (like in the CRT fopen)
// Return:
//  FILE* of the opened file
FILE* GCToOSInterface::OpenFile(const WCHAR* filename, const WCHAR* mode)
{
    int filenameLen = wcslen(filename);
    int modeLen = wcslen(mode);

    int charFilenameLen = filenameLen * 3;
    int charModeLen = modeLen * 3;

    NewArrayHolder<char> charFilename = new (nothrow) char [charFilenameLen + 1];
    if (charFilename == NULL)
    {
        return NULL;
    }

    NewArrayHolder<char> charMode = new (nothrow) char [charModeLen + 1];
    if (charMode == NULL)
    {
        return NULL;
    }

    if (WideCharToUTF8(filename, filenameLen + 1, charFilename, charFilenameLen + 1) == 0)
    {
        return NULL;
    }

    if (WideCharToUTF8(mode, modeLen + 1, charMode, charModeLen + 1) == 0)
    {
        return NULL;
    }

    return fopen(charFilename, charMode);
}

// Initialize the critical section
void CLRCriticalSection::Initialize()
{
    int st = pthread_mutex_init(&m_cs.mutex, NULL);
    ASSERT(st == 0);
}

// Destroy the critical section
void CLRCriticalSection::Destroy()
{
    int st = pthread_mutex_destroy(&m_cs.mutex);
    ASSERT(st == 0);
}

// Enter the critical section. Blocks until the section can be entered.
void CLRCriticalSection::Enter()
{
    pthread_mutex_lock(&m_cs.mutex);
}

// Leave the critical section
void CLRCriticalSection::Leave()
{
    pthread_mutex_unlock(&m_cs.mutex);
}<|MERGE_RESOLUTION|>--- conflicted
+++ resolved
@@ -539,15 +539,12 @@
     return moduleHandle;
 }
 
-<<<<<<< HEAD
-=======
 REDHAWK_PALEXPORT void* REDHAWK_PALAPI PalAddVectoredExceptionHandler(uint32_t firstHandler, _In_ PVECTORED_EXCEPTION_HANDLER vectoredHandler)
 {
     // UNIXTODO: Implement this function
     return NULL;
 }
 
->>>>>>> 4772f2ae
 bool QueryCacheSize()
 {
     bool success = true;
