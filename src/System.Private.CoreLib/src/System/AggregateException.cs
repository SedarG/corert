--- conflicted
+++ resolved
@@ -243,8 +243,6 @@
             }
 
             _innerExceptions = new ReadOnlyCollection<Exception>(exceptionsCopy);
-<<<<<<< HEAD
-=======
         }
 
         /// <summary>
@@ -284,7 +282,6 @@
             Exception[] innerExceptions = new Exception[_innerExceptions.Count];
             _innerExceptions.CopyTo(innerExceptions, 0);
             info.AddValue("InnerExceptions", innerExceptions, typeof(Exception[]));
->>>>>>> 71a4a73d
         }
 
         /// <summary>
