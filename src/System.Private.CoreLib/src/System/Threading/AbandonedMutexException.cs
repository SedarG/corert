--- conflicted
+++ resolved
@@ -14,10 +14,7 @@
 
 namespace System.Threading
 {
-<<<<<<< HEAD
-=======
     [Serializable]
->>>>>>> 71a4a73d
     public class AbandonedMutexException : Exception
     {
         private int _mutexIndex = -1;
